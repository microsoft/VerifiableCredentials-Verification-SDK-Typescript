--- conflicted
+++ resolved
@@ -1,15 +1,7 @@
-<<<<<<< HEAD
-# version 0.11.1-preview.3
-## Support correlation vectors and IFetchRequest client
-**Type of change:** new feature/breaking change    
+# version 0.11.1-preview.5
+## Support IFetchRequest client
+**Type of change:** new feature/breaking change
 **Customer impact:** low
-
-Integrate correlation vectors into the Requestor/Validator objects and use them for additional legs in the transactions
-
-      requestor.useCorrelationId("AABBCCDDEEFF.0")
-      validator.useCorrelationId("AABBCCDDEEFF.0")
-
-If the correlation id is not specified by the calling App, the SDK will generate its own correlation id for the transaction. The correlation id will be updated for each call out.
 
 Introducing new interface IFetchRequest which allows an application to provide its own correlation id's and a fetch client which can be handling metrics, caching and logging.
 
@@ -18,7 +10,7 @@
 The interface IValidatorOptions is extended with a new IFetchRequest property. Just add:
 
       fetchRequest: new FetchRequest('correlation id')
-=======
+      
 # version 0.11.1-preview.4
 ## Fix token exp check not defined
 **Type of change:** bug    
@@ -44,7 +36,6 @@
 **Customer impact:** low
 
 console.log message are removed
->>>>>>> 6faa3e53
 
 # version 0.11.1-preview.1
 ## Refactored OpenId public key fetching to allow for caching
