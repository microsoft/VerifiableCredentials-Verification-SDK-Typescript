--- conflicted
+++ resolved
@@ -1,4 +1,3 @@
-<<<<<<< HEAD
 # version 0.12.1-preview.18
 ## JSONPath vulnerability fix
 **Type of change:** Feature
@@ -6,11 +5,7 @@
 - Add a flag to RulesContent signaling whether or not it contains input attestations
 
 # version 0.12.1-preview.17
-## JSONPath vulnerability fix
-=======
-# version 0.12.1-preview.17
 ## Complete Siop Validation
->>>>>>> 28473840
 **Type of change:** bug fix
 **Customer impact:** high
 - Full Siop Id Token Validation
