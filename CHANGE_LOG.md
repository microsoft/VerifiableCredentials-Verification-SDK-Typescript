--- conflicted
+++ resolved
@@ -1,5 +1,4 @@
-# version 0.11.1-preview.1
-<<<<<<< HEAD
+# version 0.11.1-preview.2
 ## Support correlation vectors
 **Type of change:** new feature/breaking change    
 **Customer impact:** low
@@ -16,23 +15,16 @@
 
       correlationId: new CorrelationId()
 
-
-=======
+# version 0.11.1-preview.1
 ## Refactored OpenId public key fetching to allow for caching
 **Type of change:** engineering    
 **Customer impact:** low
 
->>>>>>> ae3de4d3
 # version 0.11.1-preview.0
 ## Rules Model updates to support extensiblity features
 **Type of change:** new feature    
 **Customer impact:** low
 
-<<<<<<< HEAD
-
-
-=======
->>>>>>> ae3de4d3
 # version 0.10.1
 ## Support for json-ld proofs
 **Type of change:** new feature    
