--- conflicted
+++ resolved
@@ -1,10 +1,6 @@
 {
   "name": "portableidentity-relyingpartysdk-typescript",
-<<<<<<< HEAD
-  "version": "0.5.19",
-=======
   "version": "0.5.20",
->>>>>>> b403e4ea
   "description": "Typescript SDK for Portable Identity",
   "main": "dist/lib/index.js",
   "types": "dist/lib/index.d.ts",
