--- conflicted
+++ resolved
@@ -1,10 +1,6 @@
 {
   "name": "portableidentity-relyingpartysdk-typescript",
-<<<<<<< HEAD
-  "version": "0.6.3",
-=======
   "version": "0.6.4",
->>>>>>> 084303b4
   "description": "Typescript SDK for Portable Identity",
   "main": "dist/lib/index.js",
   "types": "dist/lib/index.d.ts",
