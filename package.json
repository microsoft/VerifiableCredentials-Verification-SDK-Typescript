--- conflicted
+++ resolved
@@ -1,10 +1,6 @@
 {
   "name": "verifiablecredentials-verification-sdk-typescript",
-<<<<<<< HEAD
-  "version": "0.11.1-preview.3",
-=======
   "version": "0.11.1-preview.4",
->>>>>>> 6faa3e53
   "description": "Typescript SDK for verifiable credentials",
   "main": "dist/lib/index.js",
   "types": "dist/lib/index.d.ts",
