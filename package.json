{
  "name": "portableidentity-relyingpartysdk-typescript",
<<<<<<< HEAD
  "version": "0.5.25",
=======
  "version": "0.5.26",
>>>>>>> 6106d21e
  "description": "Typescript SDK for Portable Identity",
  "main": "dist/lib/index.js",
  "types": "dist/lib/index.d.ts",
  "scripts": {
    "build": "tsc --p tsconfig.json",
    "start": "set JSON_CONFIGURATION=./config.json&& node dist/src/start.js",
    "test": "nyc jasmine-ts --config=./tests/jasmine.json",
    "lint": "tslint --fix --project . --config node_modules/ad-did-services-common/tslint.json"
  },
  "repository": {
    "type": "git",
    "url": "https://github.com/microsoft/PortableIdentity-RelyingPartySDK-Typescript"
  },
  "keywords": [],
  "author": "",
  "license": "UNLICENSED",
  "devDependencies": {
    "@types/jasmine": "3.3.12",
    "@types/node": "12.0.0",
    "@types/node-fetch": "2.5.5",
    "@types/typescript": "2.0.0",
    "@types/uuid": "3.4.4",
    "fetch-mock": "9.3.1",
    "jasmine": "3.4.0",
    "jasmine-reporters": "2.3.2",
    "jasmine-spec-reporter": "4.2.1",
    "jasmine-ts": "0.3.0",
    "node-fetch": "2.6.0",
    "nyc": "^15.0.1",
    "source-map-support": "0.5.12",
    "ts-node": "8.1.0",
    "tslint": "5.16.0",
    "tslint-config-standard": "8.0.1",
    "typescript": "3.8.2"
  },
  "dependencies": {
    "@decentralized-identity/did-common-typescript": "0.1.19",
    "@microsoft/crypto-sdk": "1.0.10",
    "base64url": "3.0.1",
    "deep-property-access": "1.0.1",
    "es6-promise": "^4.2.8",
    "isomorphic-fetch": "2.2.1",
    "typescript-map": "0.0.7",
    "uuid": "7.0.1"
  },
  "nyc": {
    "extension": [
      ".ts",
      ".tsx"
    ],
    "include": [
      "lib/**"
    ],
    "reporter": [
      "text",
      "cobertura",
      "html"
    ]
  }
}<|MERGE_RESOLUTION|>--- conflicted
+++ resolved
@@ -1,10 +1,6 @@
 {
   "name": "portableidentity-relyingpartysdk-typescript",
-<<<<<<< HEAD
-  "version": "0.5.25",
-=======
   "version": "0.5.26",
->>>>>>> 6106d21e
   "description": "Typescript SDK for Portable Identity",
   "main": "dist/lib/index.js",
   "types": "dist/lib/index.d.ts",
