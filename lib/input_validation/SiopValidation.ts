--- conflicted
+++ resolved
@@ -68,14 +68,10 @@
 
     // siop validation is being overloaded for both siop and non-siop tokens.  to preserve existing functionality
     // make full siop validation an opt-in operation
-<<<<<<< HEAD
-    validationResponse = this.options.validatorOptions.performFullSiopValidation ? this.validateSelfIssuedClaims(validationResponse) : validationResponse;
-=======
     if(this.options.validatorOptions.performFullSiopValidation){
       validationResponse = this.validateSelfIssuedClaims(validationResponse) ;
     }
     
->>>>>>> 28473840
     return siop.validationResponse = validationResponse;
   }
 
