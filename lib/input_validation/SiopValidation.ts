/*---------------------------------------------------------------------------------------------
 *  Copyright (c) Microsoft Corporation. All rights reserved.
 *  Licensed under the MIT License. See License in the project root for license information.
 *--------------------------------------------------------------------------------------------*/

import { ISiopValidation, ISiopValidationResponse } from './SiopValidationResponse';
import { DidValidation } from './DidValidation';
import { IValidationOptions } from '../options/IValidationOptions';
import { IExpectedSiop } from '../index';
import ErrorHelpers from '../error_handling/ErrorHelpers';
const errorCode = (error: number) => ErrorHelpers.errorCode('VCSDKSIVa', error);

/**
 * Class for siop validation
 */
export class SiopValidation implements ISiopValidation {

  /**
   * Create a new instance of @see <SiopValidation>
   * @param options Options to steer the validation process
   * @param expected Expected properties of the SIOP
   */
<<<<<<< HEAD
  constructor(private options: IValidationOptions, private expected: IExpectedSiop) {
=======
  constructor(protected options: IValidationOptions, protected expected: IExpectedSiop) {
    this._didValidation = new DidValidation(this.options, this.expected);
>>>>>>> cadc9c78
  }

  private _didValidation: DidValidation | undefined;

  public get didValidation():DidValidation | undefined {
    return this._didValidation;
  }

  public set didValidation(validator: DidValidation | undefined) {
    this._didValidation = validator;
  }

  /**
   * Validate the input for a correct format and signature
   * @param siop The SIOP token
   * @returns true if validation passes together with parsed objects
   */
  public async validate(siop: string): Promise<ISiopValidationResponse> {
    let validationResponse: ISiopValidationResponse = {
      result: true,
      status: 200
    };

    // Check the DID parts of the siop
    let didValidation = this.didValidation || new DidValidation(this.options, this.expected);
    validationResponse = await didValidation.validate(siop);
    if (!validationResponse.result) {
      return validationResponse;
    }

    // Check token scope (aud and iss)
    validationResponse = await this.options.checkScopeValidityOnSiopTokenDelegate(validationResponse, this.expected);
    if (!validationResponse.result) {
      return validationResponse;
    }
    
    if (!validationResponse.tokenId) {
      return {
        result: false,
        code: errorCode(1),
        detailedError: `The SIOP token identifier (jti/id) is missing`,
        status: 400
      };    
    }

    return validationResponse;
  }
}<|MERGE_RESOLUTION|>--- conflicted
+++ resolved
@@ -20,12 +20,7 @@
    * @param options Options to steer the validation process
    * @param expected Expected properties of the SIOP
    */
-<<<<<<< HEAD
-  constructor(private options: IValidationOptions, private expected: IExpectedSiop) {
-=======
   constructor(protected options: IValidationOptions, protected expected: IExpectedSiop) {
-    this._didValidation = new DidValidation(this.options, this.expected);
->>>>>>> cadc9c78
   }
 
   private _didValidation: DidValidation | undefined;
