/*---------------------------------------------------------------------------------------------
 *  Copyright (c) Microsoft Corporation. All rights reserved.
 *  Licensed under the MIT License. See License in the project root for license information.
 *--------------------------------------------------------------------------------------------*/
import { IDidResolveResult } from '@decentralized-identity/did-common-typescript';
import { IPayloadProtectionSigning, JoseBuilder } from 'verifiablecredentials-crypto-sdk-typescript';
import { IValidationOptions } from '../options/IValidationOptions';
import IValidatorOptions from '../options/IValidatorOptions';
import ValidationOptions from '../options/ValidationOptions';
import ClaimToken, { TokenType } from '../verifiable_credential/ClaimToken';
import VerifiableCredentialConstants from '../verifiable_credential/VerifiableCredentialConstants';
import { IdTokenValidationResponse } from './IdTokenValidationResponse';
import { IValidationResponse } from './IValidationResponse';
import { IExpectedVerifiablePresentation, IExpectedVerifiableCredential, IExpectedSiop, IExpectedAudience } from '../options/IExpected';
import LinkedDataCryptoSuitePublicKey from './LinkedDataCryptoSuitePublicKey';
import ErrorHelpers from '../error_handling/ErrorHelpers';
import ValidationError from '../error_handling/ValidationError';
const errorCode = (error: number) => ErrorHelpers.errorCode('VCSDKVaHe', error);

require('es6-promise').polyfill();
require('isomorphic-fetch');

/**
 * Helper Class for validation
 */
export class ValidationHelpers {

  /**
 * Create new instance of <see @class ValidationHelpers>
 * @param validatorOptions The validator options
 * @param validationOptions Issuance validationOptions containing delegates
 * @param tokenType Describe the type of token for error messages
 */
  constructor(private validatorOptions: IValidatorOptions, private validationOptions: IValidationOptions, private tokenType: TokenType) {
  }

  /**
   * Get the token object from the token
   * @param validationResponse The response for the requestor
   * @param token The token to parse
   * @returns validationResponse.result, validationResponse.status, validationResponse.detailedError
   * @returns validationResponse.didSignature The deserialized token
   * @returns validationResponse.didKid The kid used to sign the token
   * @returns validationResponse.did The DID used to sign the token
   * @returns validationResponse.payloadObject The parsed payload
   * @returns validationResponse.issuer The issuer of the token
   */
  public async getTokenObject(validationResponse: IValidationResponse, token: string | object): Promise<IValidationResponse> {
    validationResponse.didSignature = undefined;
    // check for json ld proofs
    if (typeof token === 'object') {
      try {
        // instantiate IPayloadProtectionSigning
<<<<<<< HEAD
        validationResponse.didSignature = (self as ValidationOptions).validatorOptions.crypto.signingProtocol(JoseBuilder.JSONLDProofs).deserialize(JSON.stringify(token));
=======
        validationResponse.didSignature = await this.validatorOptions.crypto.signingProtocol(JoseBuilder.JSONLDProofs).deserialize(JSON.stringify(token));
>>>>>>> 2b6a57f3
        validationResponse.payloadProtectionProtocol = JoseBuilder.JSONLDProofs;
      } catch (exception) {
        console.error('Failing to decode json ld proof');
      }
    }

    if (!validationResponse.didSignature) {
      // check for compact JWT tokens
      try {
        // instantiate IPayloadProtectionSigning
<<<<<<< HEAD
        validationResponse.didSignature = (self as ValidationOptions).validatorOptions.crypto.signingProtocol(JoseBuilder.JWT).deserialize(<string>token);
=======
        validationResponse.didSignature = await this.validatorOptions.crypto.signingProtocol(JoseBuilder.JWT).deserialize(<string>token);
>>>>>>> 2b6a57f3
        validationResponse.payloadProtectionProtocol = JoseBuilder.JWT;
      } catch (exception) {
        return {
          result: false,
          code: errorCode(1),
          detailedError: `The ${this.tokenType} could not be deserialized`,
          innerError: exception,
          status: 400
        };
      }
    }

    if (!validationResponse.didSignature) {
      return {
        result: false,
        code: errorCode(2),
        detailedError: `The signature in the ${this.tokenType} has an invalid format`,
        status: 403
      };
    }

    if (validationResponse.payloadProtectionProtocol === JoseBuilder.JWT) {
      const payload = validationResponse.didSignature!.signaturePayload;
      if (!payload) {
        return {
          result: false,
          code: errorCode(3),
          detailedError: `The payload in the ${this.tokenType} is undefined`,
          status: 403
        };
      }

      try {
        validationResponse.payloadObject = JSON.parse(payload.toString());
      } catch (err) {
        console.error(err);
        return {
          result: false,
          code: errorCode(4),
          innerError: err,
          detailedError: `The payload in the ${this.tokenType} is no valid JSON`,
          status: 400
        };
      }

      validationResponse.didKid = validationResponse.didSignature.signatureProtectedHeader?.kid;
      if (!validationResponse.didKid) {
        return {
          result: false,
          code: errorCode(5),
          detailedError: `The protected header in the ${this.tokenType} does not contain the kid`,
          status: 403
        };
      }

      validationResponse.issuer = validationResponse.payloadObject.iss;
      validationResponse.expiration = validationResponse.payloadObject.exp;
    } else {
      validationResponse.payloadObject = token;
      validationResponse.issuer = validationResponse.payloadObject.issuer;
      const expiration: string = validationResponse.payloadObject.expirationDate;
      if (expiration && typeof expiration === 'string') {
        const exp = Date.parse(expiration);
        validationResponse.expiration = exp;
      }

      const proof = validationResponse.payloadObject.proof;
      if (!proof) {
        return {
          result: false,
          code: errorCode(6),
          detailedError: `The proof is not available in the json ld payload`,
          status: 403
        };
      }
      if (!proof.verificationMethod) {
        return {
          result: false,
          code: errorCode(7),
          detailedError: `The proof does not contain the verificationMethod in the json ld payload`,
          status: 403
        };
      }
      validationResponse.didKid = proof.verificationMethod;
    }

    return validationResponse;
  }

  /**
   * Resolve the DID and retrieve the public keys
   * @param validatorOptions The validator options
   * @param validationOptions Issuance validationOptions containing delegates
   * @param validationResponse The response for the requestor
   * @returns validationResponse.result, validationResponse.status, validationResponse.detailedError
   * @returns validationResponse.didDocument The DID document
   * @returns validationResponse.didSigningPublicKey The public key to validate the token signature
   */
  public async resolveDidAndGetKeys(validationResponse: IValidationResponse): Promise<IValidationResponse> {
    const self: any = this;
    try {
      const resolveResult: IDidResolveResult = await (self as ValidationOptions).validatorOptions.resolver.resolve(validationResponse.did as string);

      if (!resolveResult || !resolveResult.didDocument) {
        return validationResponse = {
          result: false,
          code: errorCode(8),
          detailedError: `Could not retrieve DID document '${validationResponse.did}'`,
          status: 403
        }
      }
      validationResponse.didDocument = resolveResult.didDocument;

    } catch (err) {
      console.error(err);
      return {
        result: false,
        code: errorCode(9),
        innerError: err,
        detailedError: `Could not resolve DID '${validationResponse.did}'`,
        status: 403
      };
    }

    // Get public keys
    if (!validationResponse.didKid) {
      return {
        result: false,
        code: errorCode(10),
        detailedError: `The kid is not referenced in the request`,
        status: 403
      };
    }

    let signingKey: any
    try {
      signingKey = ValidationHelpers.getPublicKeyFromDidDocument(validationResponse.didDocument, validationResponse.didKid, validationResponse.did!);
    } catch (exception) {
      return {
        result: false,
        code: errorCode(11),
        detailedError: exception.message,
        innerError: exception,
        status: 403
      };
    }

    validationResponse.didSigningPublicKey = signingKey;
    return validationResponse;
  }

  /**
   * Retireve public key from did document
   * @param validationResponse The response for the requestor
   */
  public static getPublicKeyFromDidDocument(didDocument: any, kid: string, did: string): any {
    const publicKey = didDocument.getPublicKey(kid);
    let signingKey: any;
    if (publicKey) {
      // Old ion protocol, to be deleted after switch
      signingKey = LinkedDataCryptoSuitePublicKey.getPublicKey(publicKey);
    } else { 
      if (didDocument.rawDocument?.verificationMethod) {
        const keyIdParts = kid.split('#');
        const keyId = keyIdParts[keyIdParts.length - 1];
        const verification = didDocument.rawDocument?.verificationMethod.filter ((vm: any) => vm.id.includes(`#${keyId}`));
        if (verification) {
          signingKey = LinkedDataCryptoSuitePublicKey.getPublicKey(verification[0]);
        }
      }
    }

    //  use jwk in request if did is not registered
    if (!signingKey) {
      throw new ValidationError(`The did '${did}' does not have a public key with kid '${kid}'. Public key : '${publicKey ? JSON.stringify(publicKey) : 'undefined'}'`, errorCode(39));
    }

    return signingKey;
  }

  /**
   * Check the time validity of the token
   * @param validationResponse The response for the requestor
   * @param clockSkewToleranceSeconds Drift used to extend time checks in seconds. Covers for clock drifts
   * @returns validationResponse.result, validationResponse.status, validationResponse.detailedError
   */
  public checkTimeValidityOnToken(validationResponse: IValidationResponse, clockSkewToleranceSeconds: number = 300): IValidationResponse {
    const self: any = this;
    const current = Math.trunc(Date.now() / 1000);

    // a falsy check is insufficient, zero is a valid epoch time
    if (validationResponse.expiration !== undefined) {
      // initialize in utc time
      const exp = (validationResponse.expiration + clockSkewToleranceSeconds);

      /**
       * The processing of the "exp" claim requires that the current date/time MUST be before the expiration date/time listed in the "exp" claim
       */
      if (current >= exp) {
        return {
          result: false,
          code: errorCode(12),
          detailedError: `The presented ${(self as ValidationOptions).tokenType} is expired ${exp}, now ${current as number}`,
          status: 403
        };
      }
    }
    if (validationResponse.payloadObject.nbf) {
      // initialize in utc time
      const nbf = (validationResponse.payloadObject.nbf - clockSkewToleranceSeconds);

      /**
       * JWT spec says: The processing of the "nbf" claim requires that the current date/time MUST be after or equal to the not-before date/time listed in the "nbf" claim
       */
      if (current < nbf) {
        return {
          result: false,
          code: errorCode(40),
          detailedError: `The presented ${(self as ValidationOptions).tokenType} is not yet valid ${nbf}`,
          status: 403
        };
      }
    }

    return validationResponse;
  }

  /**
    * Check the scope validity of the token such as iss and aud
    * @param validationResponse The response for the requestor
    * @returns validationResponse.result, validationResponse.status, validationResponse.detailedError
    */
  public checkScopeValidityOnIdToken(validationResponse: IValidationResponse, expected: IExpectedAudience): IValidationResponse {
    const self: any = this;

    // check iss value
    const issuer = (validationResponse as IdTokenValidationResponse).expectedIssuer;
    if (!issuer) {
      return {
        result: false,
        code: errorCode(13),
        detailedError: `The issuer in configuration was not found`,
        status: 403
      };
    }

    if (!validationResponse.issuer) {
      return {
        result: false,
        code: errorCode(14),
        detailedError: `Missing iss property in idToken. Expected '${JSON.stringify(issuer)}'`,
        status: 403
      };
    }

    if (issuer !== validationResponse.issuer) {
      return {
        result: false,
        code: errorCode(15),
        detailedError: `The issuer in configuration '${issuer}' does not correspond with the issuer in the payload ${validationResponse.issuer}`,
        status: 403
      };
    }

    // check for the audience to match
    if (expected.audience && expected.audience !== validationResponse.payloadObject.aud) {
      return {
        result: false,
        status: 401,
        code: errorCode(16),
        detailedError: `The audience ${validationResponse.payloadObject.aud} is invalid`
      };
    }

    return validationResponse;
  }

  /**
    * Check the scope validity of the verifiable presentation token such as iss and aud
    * @param validationResponse The response for the requestor
    * @param expected Expected output of the verifiable credential
    * @param siopDid The DID which has been extablished during the SIOP validation
    * @returns validationResponse.result, validationResponse.status, validationResponse.detailedError
    */
  public checkScopeValidityOnVpToken(validationResponse: IValidationResponse, expected: IExpectedVerifiablePresentation, siopDid: string): IValidationResponse {
    const self: any = this;

    // check iss value
    if (!validationResponse.issuer) {
      return {
        result: false,
        code: errorCode(17),
        detailedError: `Missing iss property in verifiablePresentation. Expected '${siopDid}'`,
        status: 403
      };
    }

    if (siopDid && validationResponse.issuer !== siopDid) {
      return <IValidationResponse>{
        result: false,
        code: errorCode(18),
        detailedError: `Wrong iss property in verifiablePresentation. Expected '${siopDid}'`,
        status: 403
      };
    }

    // check aud value
    if (expected.didAudience) {
      if (!validationResponse.payloadObject.aud) {
        return {
          result: false,
          code: errorCode(19),
          detailedError: `Missing aud property in verifiablePresentation. Expected '${expected.didAudience}'`,
          status: 403
        };
      }

      if (validationResponse.payloadObject.aud !== expected.didAudience) {
        return {
          result: false,
          code: errorCode(20),
          detailedError: `Wrong aud property in verifiablePresentation. Expected '${expected.didAudience}'. Found '${validationResponse.payloadObject.aud}'`,
          status: 403
        };
      }
    }

    return validationResponse;
  }

  /**
    * Check the scope validity of the verifiable credential token such as iss and aud
    * @param validationResponse The response for the requestor
    * @param expected Expected output of the verifiable credential
    * @param siopDid The DID which has been extablished during the SIOP validation
    * @returns validationResponse.result, validationResponse.status, validationResponse.detailedError
    */
  public checkScopeValidityOnVcToken(validationResponse: IValidationResponse, _expected: IExpectedVerifiableCredential, siopDid: string): IValidationResponse {
    const self: any = this;

    // check sub value
    if (!validationResponse.payloadObject.sub) {
      return {
        result: false,
        code: errorCode(21),
        detailedError: `Missing sub property in verifiableCredential. Expected '${siopDid}'`,
        status: 403
      };
    }

    // check sub value
    if (siopDid && validationResponse.payloadObject.sub !== siopDid) {
      return {
        result: false,
        code: errorCode(22),
        detailedError: `Wrong sub property in verifiableCredential. Expected '${siopDid}'`,
        status: 403
      };
    }

    return validationResponse;
  }

  /**
    * Check the scope validity of the token such as iss and aud
    * @param validationResponse The response for the requestor
    * @param expected Expected output of the verifiable credential
    * @returns validationResponse.result, validationResponse.status, validationResponse.detailedError
    */
  public checkScopeValidityOnSiopToken(validationResponse: IValidationResponse, expected: IExpectedSiop): IValidationResponse {
    const self: any = this;

    // check sub
    /* TODO temporary disabled
    if (validationResponse.payloadObject.sub && validationResponse.payloadObject.sub !== validationResponse.did) {
      return {
        result: false,
        detailedError: `The sub property in the siopIssuance must be equal to ${validationResponse.did}`,
        status: 403
      };
    }
    */

    // check iss value
    if (!validationResponse.issuer) {
      return validationResponse = {
        result: false,
        code: errorCode(23),
        detailedError: `Missing iss property in siop. Expected '${VerifiableCredentialConstants.TOKEN_SI_ISS}'`,
        status: 403
      };
    }

    if (validationResponse.issuer !== VerifiableCredentialConstants.TOKEN_SI_ISS) {
      return validationResponse = {
        result: false,
        code: errorCode(24),
        detailedError: `Wrong iss property in siop. Expected '${VerifiableCredentialConstants.TOKEN_SI_ISS}'`,
        status: 403
      };
    }

    // check aud value
    if (!validationResponse.payloadObject.aud) {
      return validationResponse = {
        result: false,
        code: errorCode(25),
        detailedError: `Missing aud property in siop`,
        status: 403
      };
    }

    if (expected.audience) {
      if (validationResponse.payloadObject.aud !== expected.audience) {
        return validationResponse = {
          result: false,
          code: errorCode(26),
          detailedError: `Wrong aud property in siop. Expected '${expected.audience}'`,
          status: 403
        };
      }
    }

    return validationResponse;
  }

  /**
   * Validate the DID signature on the token
   * @param validationResponse The response for the requestor
   * @param token Token to validate
   * @returns validationResponse.result, validationResponse.status, validationResponse.detailedError
   */
  public async validateDidSignature(validationResponse: IValidationResponse, token: IPayloadProtectionSigning): Promise<IValidationResponse> {
    const self: any = this;
    try {
      // show header
      const validation = await token.verify([validationResponse.didSigningPublicKey]);
      if (!validation) {
        return validationResponse = {
          result: false,
          code: errorCode(27),
          detailedError: `The signature on the payload in the ${(self as ValidationOptions).tokenType} is invalid`,
          status: 403
        };
      }
    } catch (err) {
      console.error(err);
      return validationResponse = {
        result: false,
        code: errorCode(28),
        detailedError: `Failed to validate signature`,
        innerError: err,
        status: 403
      };
    }

    return validationResponse;
  }

  /**
   * fetch the public keys for an open id token
   * @param validationResponse The response for the requestor
   * @param token ClaimToken instance
   */
  public async fetchOpenIdTokenPublicKeys(validationResponse: IValidationResponse, token: ClaimToken): Promise<IValidationResponse | any> {

    // Get the keys to validate the token
    let keys: any;

    try {
      if (token.type === TokenType.idToken) {
        let response = await this.validatorOptions.fetchRequest.fetch(token.id, 'OIDCConfiguration', {
          method: 'GET',
          headers: {
            'Content-Type': 'application/json'
          }});

        if (!response.ok) {
          return {
            result: false,
            status: 403,
            code: errorCode(29),
            detailedError: `Could not fetch token configuration needed to validate token`
          };
        }
        
        const config = await response.json();
        const keysUrl = config[VerifiableCredentialConstants.CONFIG_JWKS];
        
        if (!keysUrl) {
          return {
            result: false,
            status: 403,
            code: errorCode(30),
            detailedError: `No reference to jwks found in token configuration`
          };
        }
        
        response = await this.validatorOptions.fetchRequest.fetch(keysUrl, 'OIDCJwks', {
          method: 'GET',
          headers: {
            'Content-Type': 'application/json'
          }});
          
        if (!response.ok) {
          return {
            result: false,
            status: 403,
            code: errorCode(31),
            detailedError: `Could not fetch keys needed to validate token on '${keysUrl}'`
          };
        }

        keys = await response.json();
        
        if (!keys || !keys.keys) {
          return {
            result: false,
            status: 403,
            code: errorCode(32),
            detailedError: `No or bad jwks keys found in token configuration`
          };
        }

        // Get issuer
        (validationResponse as IdTokenValidationResponse).expectedIssuer = config.issuer;
        if (!config.issuer) {
          return {
            result: false,
            status: 403,
            code: errorCode(33),
            detailedError: `No issuer found in token configuration`
          };
        }
      }
    } catch (err) {
      console.error(err);
      return {
        result: false,
        status: 403,
        innerError: err,
        code: errorCode(34),
        detailedError: `Could not fetch token configuration`
      };
    }

    return keys;
  }

  /**
   * Validate the signature on a token. Fetch validation key
   * @param validationResponse The response for the requestor
   * @returns validationResponse.result, validationResponse.status, validationResponse.detailedError
   * @returns validationResponse.issuer The issuer found in the configuration. Should match the issuer in the token.
   */
  public async fetchKeyAndValidateSignatureOnIdToken(validationResponse: IValidationResponse, token: ClaimToken): Promise<IValidationResponse> {
    const self: any = this ;
    const publicKeyResponse = await (self as IValidationOptions).fetchOpenIdTokenPublicKeysDelegate(validationResponse, token);

    // if we don't have a keys property, it's because we have IValidationResponse instance, no good way to check for type of an interface
    if(!publicKeyResponse.keys) {
      return <IValidationResponse> publicKeyResponse;
    }

    const keys = publicKeyResponse.keys;

    // check signature
    let validated = false;
    try {
      if (token.type === TokenType.idToken) {
        const header = token.tokenHeader;
        const kid = header[VerifiableCredentialConstants.TOKEN_KID];
        let checkAllKeys = true;
        if (kid) {
          let key = keys.filter((k: any) => k.kid === kid);
          if (key[0]) {
            validationResponse = await (self as IValidationOptions).validateSignatureOnTokenDelegate(validationResponse, token, key[0]);
            if (!validationResponse.result) {
              return validationResponse;
            } else {
              validated = true;
              checkAllKeys = false;
            }
          }
        }
        // Try all keys in jwk
        if (checkAllKeys) {
          for (let keyCounter = 0; keyCounter < keys.length; keyCounter++) {
            validationResponse = await (self as IValidationOptions).validateSignatureOnTokenDelegate(validationResponse, token, keys[keyCounter]);
            if (validationResponse.result) {
              validated = true;
              break;
            }
          }
        }
        if (!validated) {
          return {
            result: false,
            status: 403,
            code: errorCode(35),
            detailedError: `Could not validate token signature`
          };
        }
      }

      validationResponse.result = true;
      validationResponse.detailedError = '';

      validationResponse.validationResult = { idTokens: <any>token };
      return validationResponse;
    } catch (err) {
      console.error(err);
      return {
        result: false,
        status: 403,
        code: errorCode(36),
        innerError: err,
        detailedError: `Could not validate signature on id token`
      };
    }
  }

  /**
   * Validation a signed token 
   * @param validationResponse The response for the requestor
   * @param token Token to validate
   * @param key used to validate token
   */
  public async validateSignatureOnToken(validationResponse: IValidationResponse, token: ClaimToken, key: any): Promise<IValidationResponse> {

    const self: any = this;
    try {
      // Get token and check signature
      validationResponse = await (self as IValidationOptions).getTokenObjectDelegate(validationResponse, <string>token.rawToken);
      const validation = await (self as ValidationOptions).validatorOptions.crypto.signingProtocol(validationResponse.payloadProtectionProtocol!).verify([key]);
      if (!validation) {
        return {
          result: false,
          code: errorCode(37),
          detailedError: `The presented ${(self as ValidationOptions).tokenType} is has an invalid signature`,
          status: 403
        };
      }

      validationResponse.result = true;
      validationResponse.detailedError = '';
      return validationResponse;
    } catch (err) {
      console.error(err);
      return {
        result: false,
        code: errorCode(38),
        detailedError: `Failed to verify token signature`,
        innerError: err,
        status: 403
      };
    }
  }
}<|MERGE_RESOLUTION|>--- conflicted
+++ resolved
@@ -46,16 +46,13 @@
    * @returns validationResponse.issuer The issuer of the token
    */
   public async getTokenObject(validationResponse: IValidationResponse, token: string | object): Promise<IValidationResponse> {
+    const self: any = this;
     validationResponse.didSignature = undefined;
     // check for json ld proofs
     if (typeof token === 'object') {
       try {
         // instantiate IPayloadProtectionSigning
-<<<<<<< HEAD
         validationResponse.didSignature = (self as ValidationOptions).validatorOptions.crypto.signingProtocol(JoseBuilder.JSONLDProofs).deserialize(JSON.stringify(token));
-=======
-        validationResponse.didSignature = await this.validatorOptions.crypto.signingProtocol(JoseBuilder.JSONLDProofs).deserialize(JSON.stringify(token));
->>>>>>> 2b6a57f3
         validationResponse.payloadProtectionProtocol = JoseBuilder.JSONLDProofs;
       } catch (exception) {
         console.error('Failing to decode json ld proof');
@@ -66,11 +63,7 @@
       // check for compact JWT tokens
       try {
         // instantiate IPayloadProtectionSigning
-<<<<<<< HEAD
         validationResponse.didSignature = (self as ValidationOptions).validatorOptions.crypto.signingProtocol(JoseBuilder.JWT).deserialize(<string>token);
-=======
-        validationResponse.didSignature = await this.validatorOptions.crypto.signingProtocol(JoseBuilder.JWT).deserialize(<string>token);
->>>>>>> 2b6a57f3
         validationResponse.payloadProtectionProtocol = JoseBuilder.JWT;
       } catch (exception) {
         return {
