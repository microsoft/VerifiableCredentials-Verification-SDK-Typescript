/*---------------------------------------------------------------------------------------------
 *  Copyright (c) Microsoft Corporation. All rights reserved.
 *  Licensed under the MIT License. See License in the project root for license information.
 *--------------------------------------------------------------------------------------------*/
import TestSetup from './TestSetup';
import { IValidationResponse } from '../lib/input_validation/IValidationResponse';
import base64url from 'base64url';
import { IPayloadProtectionSigning } from 'verifiablecredentials-crypto-sdk-typescript';
import ValidationOptions from '../lib/options/ValidationOptions';
import { IssuanceHelpers } from './IssuanceHelpers';
import ClaimToken, { TokenType } from '../lib/verifiable_credential/ClaimToken';
import { IExpectedAudience, IdTokenValidationResponse } from '../lib';

describe('ValidationHelpers', () => {
  let setup: TestSetup;
  beforeEach(async () => {
    setup = new TestSetup();
  });

  afterEach(() => {
    setup.fetchMock.reset();
  });

  it('should test getTokenObject', async () => {
    let [request, options, siopRequest] = await IssuanceHelpers.createRequest(setup, TokenType.verifiableCredential, true);
    const validationResponse: IValidationResponse = {
      status: 200,
      result: true
    }
    let response = await options.getTokenObjectDelegate(validationResponse, <string>request.rawToken);
    expect(response.result).toBeTruthy();
    expect(response.status).toEqual(200);

    // negative cases
    // malformed token
    let splitToken = (<string>request.rawToken).split('.');
    response = await options.getTokenObjectDelegate(validationResponse, splitToken[0]);
    expect(response.result).toBeFalsy();
    expect(response.status).toEqual(400);
    expect(response.detailedError).toEqual('The verifiableCredential could not be deserialized');

    // missing kid
    const header: any = JSON.parse(base64url.decode(splitToken[0]));
    header.kid = '';
    response = await options.getTokenObjectDelegate(validationResponse, `${base64url.encode(JSON.stringify(header))}.${splitToken[1]}.${splitToken[2]}`);
    expect(response.result).toBeFalsy();
    expect(response.status).toEqual(403);
    expect(response.detailedError).toEqual('The protected header in the verifiableCredential does not contain the kid');
  });

  it('should test resolveDid', async () => {
    let [request, options, siopRequest] = await IssuanceHelpers.createRequest(setup, TokenType.verifiableCredential, true);
    const validationResponse: IValidationResponse = {
      status: 200,
      result: true,
      did: setup.defaultUserDid,
      didKid: setup.defaulUserDidKid
    };
    let response = await options.resolveDidAndGetKeysDelegate(validationResponse);
    expect(response.result).toBeTruthy();
    expect(response.status).toEqual(200);

    // negative cases
    // No kid
    validationResponse.didKid = undefined;
    response = await options.resolveDidAndGetKeysDelegate(validationResponse);
    expect(response.result).toBeFalsy();
    expect(response.status).toEqual(403);
    expect(response.detailedError).toEqual('The kid is not referenced in the request');
    validationResponse.didKid = setup.defaulUserDidKid;

    // No public key
    validationResponse.didKid = 'abcd';
    response = await options.resolveDidAndGetKeysDelegate(validationResponse);
    expect(response.result).toBeFalsy();
    expect(response.status).toEqual(403);
    expect(response.detailedError).toEqual(`The did 'did:test:user' does not have a public key with kid 'abcd'. Public key : 'undefined'`);
    validationResponse.didKid = setup.defaulUserDidKid;

    // No did document
    setup.fetchMock.get(`${setup.resolverUrl}/${setup.defaultUserDid}`, {}, { overwriteRoutes: true });
    response = await options.resolveDidAndGetKeysDelegate(validationResponse);
    expect(response.result).toBeFalsy();
    expect(response.status).toEqual(403);
  });

  it('should not resolve resolveDid', async () => {
    let [request, options, siopRequest] = await IssuanceHelpers.createRequest(setup, TokenType.verifiableCredential, true);
    const validationResponse: IValidationResponse = {
      status: 200,
      result: true
    };
    validationResponse.did = 'did Jules';
    const response = await options.resolveDidAndGetKeysDelegate(validationResponse);
    expect(response.result).toBeFalsy();
    expect(response.status).toEqual(403);
    expect(response.detailedError).toEqual('Could not resolve DID \'did Jules\'');
  });

  it('should test validateDidSignatureDelegate', async () => {
    let [request, options, siopRequest] = await IssuanceHelpers.createRequest(setup, TokenType.verifiableCredential, true);
    let validationResponse: IValidationResponse = {
      status: 200,
      result: true,
      did: setup.defaultUserDid
    };
    validationResponse = await options.getTokenObjectDelegate(validationResponse, <string>request.rawToken);
    validationResponse.didSigningPublicKey = siopRequest.didJwkPublic;
    const token = validationResponse.didSignature as IPayloadProtectionSigning;
    let response = await options.validateDidSignatureDelegate(validationResponse, token);
    expect(response.result).toBeTruthy();
    expect(response.status).toEqual(200);

    // negative cases
    // Bad signature
    validationResponse = await options.getTokenObjectDelegate(validationResponse, <string>request.rawToken + 1);
    response = await options.validateDidSignatureDelegate(validationResponse, validationResponse.didSignature as IPayloadProtectionSigning);
    expect(response.result).toBeFalsy();
    expect(response.status).toEqual(403);
    expect(response.detailedError).toEqual('The signature on the payload in the verifiableCredential is invalid');

    // No signature
    const splitToken = (<string>request.rawToken).split('.');
    validationResponse = await options.getTokenObjectDelegate(validationResponse, `${splitToken[0]}.${splitToken[1]}`);
    response = await options.validateDidSignatureDelegate(validationResponse, validationResponse.didSignature as IPayloadProtectionSigning);
    expect(response.result).toBeFalsy();
    expect(response.status).toEqual(403);
    expect(response.detailedError).toEqual('The signature on the payload in the verifiableCredential is invalid');

    // no header
    validationResponse = await options.getTokenObjectDelegate(validationResponse, `.${splitToken[1]}.${splitToken[2]}`);
    response = await options.validateDidSignatureDelegate(validationResponse, validationResponse.didSignature as IPayloadProtectionSigning);
    expect(response.result).toBeFalsy();
    expect(response.status).toEqual(403);
    expect(response.detailedError).toEqual('Failed to validate signature');

    // no payload
    validationResponse = await options.getTokenObjectDelegate(validationResponse, `${splitToken[0]}..${splitToken[2]}`);
    response = await options.validateDidSignatureDelegate(validationResponse, validationResponse.didSignature as IPayloadProtectionSigning);
    expect(response.result).toBeFalsy();
    expect(response.status).toEqual(403);
    expect(response.detailedError).toEqual('Failed to validate signature');
  });

  it('should test checkTimeValidityOnTokenDelegate', () => {
    const options = new ValidationOptions(setup.validatorOptions, TokenType.verifiableCredential);

    // Set the payload
    const validationResponse: IValidationResponse = {
      status: 200,
      result: true
    };

    validationResponse.payloadObject = JSON.parse('{"jti": "abcdefg"}');

    let response = options.checkTimeValidityOnTokenDelegate(validationResponse);
    expect(response.result).toBeTruthy(response.detailedError);

    // Add exp
    let exp = new Date().getTime() / 1000;
    validationResponse.expiration = exp + 5;
    response = options.checkTimeValidityOnTokenDelegate(validationResponse, 10);
    expect(response.result).toBeTruthy(response.detailedError);

    validationResponse.expiration = exp - 1000;
    response = options.checkTimeValidityOnTokenDelegate(validationResponse, 5);
    expect(response.result).toBeFalsy('expired');
    expect(response.status).toEqual(403);
    expect(response.detailedError?.startsWith('The presented verifiableCredential is expired')).toBeTruthy();
<<<<<<< HEAD

=======
    
    validationResponse.expiration = 0;
    response = options.checkTimeValidityOnTokenDelegate(validationResponse, 5);
    expect(response.result).toBeFalsy('expired');
    expect(response.status).toEqual(403);
    expect(response.detailedError?.startsWith('The presented verifiableCredential is expired')).toBeTruthy();
    
>>>>>>> 6faa3e53
    // Add nbf
    validationResponse.expiration = undefined;
    let nbf = new Date().getTime() / 1000;
    validationResponse.payloadObject = JSON.parse(`{"jti": "abcdefg", "nbf": ${nbf}}`);
    response = options.checkTimeValidityOnTokenDelegate(validationResponse, 5);
    expect(response.result).toBeTruthy(response.detailedError);
    nbf = (new Date().getTime() / 1000) + 10;
    validationResponse.payloadObject = JSON.parse(`{"jti": "abcdefg", "nbf": ${nbf}}`);
    response = options.checkTimeValidityOnTokenDelegate(validationResponse, 5);
    expect(response.result).toBeFalsy('not yet valid');
    expect(response.status).toEqual(403);
    expect(response.detailedError?.startsWith('The presented verifiableCredential is not yet valid')).toBeTruthy();
  });

  it('should test checkScopeValidityOnIdTokenDelegate', () => {
    const options = new ValidationOptions(setup.validatorOptions, TokenType.verifiableCredential);

    const issuer = 'iss';
    const audience = 'aud'

    const validationResponse: IdTokenValidationResponse = {
      expectedIssuer: issuer,
      issuer,
      status: 200,
      result: true
    };

    // Set the payload
    validationResponse.payloadObject = {
      iss: issuer,
      aud: audience
    }

    const expected: IExpectedAudience = {
      audience
    };

    let response = options.checkScopeValidityOnIdTokenDelegate(validationResponse, expected);
    expect(response.result).toBeTruthy();
    expect(response.status).toEqual(200);

    // Negative cases
    validationResponse.expectedIssuer = undefined;
    response = options.checkScopeValidityOnIdTokenDelegate(validationResponse, expected);
    expect(response.result).toBeFalsy();
    expect(response.status).toEqual(403);
    expect(response.detailedError).toEqual(`The issuer in configuration was not found`);
    validationResponse.expectedIssuer = issuer;

    validationResponse.payloadObject.aud = undefined;
    response = options.checkScopeValidityOnIdTokenDelegate(validationResponse, expected);
    expect(response.result).toBeFalsy();
    expect(response.status).toEqual(401);
    expect(response.detailedError).toEqual(`The audience undefined is invalid`);
    validationResponse.payloadObject.aud = audience;

    validationResponse.payloadObject.aud = 'xxx';
    response = options.checkScopeValidityOnIdTokenDelegate(validationResponse, expected);
    expect(response.result).toBeFalsy();
    expect(response.status).toEqual(401);
    expect(response.detailedError).toEqual(`The audience xxx is invalid`);
    validationResponse.payloadObject.aud = audience;

    validationResponse.issuer = 'xxx';
    response = options.checkScopeValidityOnIdTokenDelegate(validationResponse, expected);
    expect(response.result).toBeFalsy();
    expect(response.status).toEqual(403);
    expect(response.detailedError).toEqual(`The issuer in configuration 'iss' does not correspond with the issuer in the payload xxx`);
    validationResponse.issuer = issuer;
  });

  it('should test fetchKeyAndValidateSignatureOnIdTokenDelegate', async () => {
    const options = new ValidationOptions(setup.validatorOptions, TokenType.idToken);
    const validationResponse: IValidationResponse = {
      status: 200,
      result: true
    };

    let [tokenJwkPrivate, tokenJwkPublic, tokenConfiguration] = await IssuanceHelpers.generateSigningKeyAndSetConfigurationMock(setup, setup.defaulIssuerDidKid);
    const payload = {
      jti: 'jti'
    };

    const idToken = await IssuanceHelpers.signAToken(setup, payload, tokenConfiguration, tokenJwkPrivate);

    let response = await options.fetchKeyAndValidateSignatureOnIdTokenDelegate(validationResponse, idToken);
    expect(response.result).toBeTruthy();
    expect(response.status).toEqual(200);

    // check all keys
    const idTokenWithoutKid = new ClaimToken(TokenType.idToken, `${base64url.encode('{"typ": "JWT"}')}.${base64url.encode('{"text": "jules"}')}.abcdef`, setup.defaultIdTokenConfiguration);
    options.validateSignatureOnTokenDelegate = () => {
      return new Promise((resolve) => {
        resolve({
          result: true,
          status: 200
        });
      });
    }
    response = await options.fetchKeyAndValidateSignatureOnIdTokenDelegate(validationResponse, idTokenWithoutKid);
    expect(response.result).toBeTruthy();
    expect(response.status).toEqual(200);

    // negative cases
    // configuration not found
    const tokenWithBadConfiguration = new ClaimToken(idToken.type, idToken.rawToken, 'abcd');
    response = await options.fetchKeyAndValidateSignatureOnIdTokenDelegate(validationResponse, tokenWithBadConfiguration);
    expect(response.result).toBeFalsy();
    expect(response.status).toEqual(403);
    expect(response.detailedError).toEqual('Could not fetch token configuration');

    // no keys in configuration

    setup.fetchMock.get(setup.defaultIdTokenConfiguration, { "issuer": `${setup.tokenIssuer}` }, { overwriteRoutes: true });
    response = await options.fetchKeyAndValidateSignatureOnIdTokenDelegate(validationResponse, idToken);
    expect(response.result).toBeFalsy();
    expect(response.status).toEqual(403);
    expect(response.detailedError).toEqual('No reference to jwks found in token configuration');

    // no issuer in configuration
    setup.fetchMock.get(setup.defaultIdTokenConfiguration, { "jwks_uri": `${setup.defaultIdTokenJwksConfiguration}` }, { overwriteRoutes: true });
    response = await options.fetchKeyAndValidateSignatureOnIdTokenDelegate(validationResponse, idToken);
    expect(response.result).toBeFalsy();
    expect(response.status).toEqual(403);
    expect(response.detailedError).toEqual('No issuer found in token configuration');

    // could not fetch keys
    [tokenJwkPrivate, tokenJwkPublic, tokenConfiguration] = await IssuanceHelpers.generateSigningKeyAndSetConfigurationMock(setup, setup.defaulIssuerDidKid);
    setup.fetchMock.get(setup.defaultIdTokenJwksConfiguration, 404, { overwriteRoutes: true });
    response = await options.fetchKeyAndValidateSignatureOnIdTokenDelegate(validationResponse, idToken);
    expect(response.result).toBeFalsy();
    expect(response.status).toEqual(403);
    expect(response.detailedError).toEqual(`Could not fetch keys needed to validate token on '${setup.defaultIdTokenJwksConfiguration}'`);

    // bad keys
    [tokenJwkPrivate, tokenJwkPublic, tokenConfiguration] = await IssuanceHelpers.generateSigningKeyAndSetConfigurationMock(setup, setup.defaulIssuerDidKid);
    setup.fetchMock.get(setup.defaultIdTokenJwksConfiguration, { "issuer": `${setup.tokenIssuer}` }, { overwriteRoutes: true });
    response = await options.fetchKeyAndValidateSignatureOnIdTokenDelegate(validationResponse, idToken);
    expect(response.result).toBeFalsy();
    expect(response.status).toEqual(403);
    expect(response.detailedError).toEqual(`No or bad jwks keys found in token configuration`);
    [tokenJwkPrivate, tokenJwkPublic, tokenConfiguration] = await IssuanceHelpers.generateSigningKeyAndSetConfigurationMock(setup, setup.defaulIssuerDidKid);

    setup.fetchMock.get(setup.defaultIdTokenJwksConfiguration, `test`, { overwriteRoutes: true });
    response = await options.fetchKeyAndValidateSignatureOnIdTokenDelegate(validationResponse, idToken);
    expect(response.result).toBeFalsy();
    expect(response.status).toEqual(403);
    expect(response.detailedError).toEqual(`Could not fetch token configuration`);

    // Failed signature
    [tokenJwkPrivate, tokenJwkPublic, tokenConfiguration] = await IssuanceHelpers.generateSigningKeyAndSetConfigurationMock(setup, setup.defaulIssuerDidKid);
    options.validateSignatureOnTokenDelegate = () => {
      return new Promise((resolve) => {
        resolve({
          result: false,
          status: 403
        });
      });
    }
    response = await options.fetchKeyAndValidateSignatureOnIdTokenDelegate(validationResponse, idToken);
    expect(response.result).toBeFalsy();
    expect(response.status).toEqual(403);
    [tokenJwkPrivate, tokenJwkPublic, tokenConfiguration] = await IssuanceHelpers.generateSigningKeyAndSetConfigurationMock(setup, setup.defaulIssuerDidKid);
    options.validateSignatureOnTokenDelegate = () => {
      return new Promise((_, reject) => {
        reject({
          result: false,
          status: 403
        });
      });
    }
    response = await options.fetchKeyAndValidateSignatureOnIdTokenDelegate(validationResponse, idToken);
    expect(response.result).toBeFalsy();
    expect(response.status).toEqual(403);
    expect(response.detailedError).toEqual(`Could not validate signature on id token`);
  });

  it('should test fetchOpenIdTokenPublicKeysDelegate', async () => {
      const options = new ValidationOptions(setup.validatorOptions, TokenType.idToken);
      const validationResponse: IValidationResponse = {
        status: 200,
        result: true
      };
  
      let [tokenJwkPrivate, tokenJwkPublic, tokenConfiguration] = await IssuanceHelpers.generateSigningKeyAndSetConfigurationMock(setup, setup.defaulIssuerDidKid); 
      const payload = {
        jti: 'jti'
      };

      const idToken = await IssuanceHelpers.signAToken(setup, payload, tokenConfiguration, tokenJwkPrivate);

      let response = await options.fetchOpenIdTokenPublicKeysDelegate(validationResponse, idToken);
      expect(response).toBeDefined();
      expect(response.keys).toBeDefined();
      expect(Array.isArray(response.keys)).toBeTruthy();
      expect((<Array<any>>response.keys).length).toBeGreaterThan(0);
  });
});<|MERGE_RESOLUTION|>--- conflicted
+++ resolved
@@ -167,9 +167,6 @@
     expect(response.result).toBeFalsy('expired');
     expect(response.status).toEqual(403);
     expect(response.detailedError?.startsWith('The presented verifiableCredential is expired')).toBeTruthy();
-<<<<<<< HEAD
-
-=======
     
     validationResponse.expiration = 0;
     response = options.checkTimeValidityOnTokenDelegate(validationResponse, 5);
@@ -177,7 +174,6 @@
     expect(response.status).toEqual(403);
     expect(response.detailedError?.startsWith('The presented verifiableCredential is expired')).toBeTruthy();
     
->>>>>>> 6faa3e53
     // Add nbf
     validationResponse.expiration = undefined;
     let nbf = new Date().getTime() / 1000;
